# nmeta2dpae
Data Plane Auxiliary Engine (DPAE) for use with nmeta2

## Install on Ubuntu:

### Ensure packages are up-to-date
```
sudo apt-get update
sudo apt-get upgrade
```

### Install Python pip
```
sudo apt-get install python-pip
```

### Install Python YAML Library
Install YAML ("YAML Ain't Markup Language") for parsing config and policy files:
```
sudo apt-get install python-yaml
```

<<<<<<< HEAD
### Install coloredlogs
Install coloredlogs to improve readability of terminal logs by colour-coding:
```
sudo pip install coloredlogs
=======
Install pytest
```
sudo apt-get install python-pytest
>>>>>>> 7284a5ef
```

### Install dpkt Python Packet Library
Install dpkt for parsing packets:
```
sudo pip install dpkt
```

### Install MongoDB
Install MongoDB as per [their instructions](https://docs.mongodb.org/manual/tutorial/install-mongodb-on-ubuntu/):

import the MongoDB public GPG Key:
```
sudo apt-key adv --keyserver hkp://keyserver.ubuntu.com:80 --recv EA312927
```

Create a list file for MongoDB:
```
echo "deb http://repo.mongodb.org/apt/ubuntu trusty/mongodb-org/3.2 multiverse" | sudo tee /etc/apt/sources.list.d/mongodb-org-3.2.list
```

Reload local package database:
```
sudo apt-get update
```

Install MongoDB:
```
sudo apt-get install -y mongodb-org
```

Add pymongo for a Python API into MongoDB:
```
sudo apt-get install build-essential python-dev
sudo pip install pymongo
```

Turn on smallfiles to cope with small file system size:
```
sudo vi /etc/mongod.conf
```

Add this to the storage section of the config:
```
  mmapv1:
    smallFiles: true
```

Start MongoDB with:
```
sudo service mongod start
```

### Install scapy
```
sudo pip install scapy
```

### Install git:
```
sudo apt-get install git
```

### Install nmetadpae
Clone nmeta2dpae from GitHub:
```
cd
git clone https://github.com/mattjhayes/nmeta2dpae.git
```

### Set up Aliases
Set up alias in .bash_aliases. Sudo and edit the file by adding:
```
alias nm2="sudo python ~/nmeta2dpae/nmeta2dpae/nmeta2dpae.py"
alias nm2t="cd ~/nmeta2dpae/test/; py.test"
```

### Re-read the Aliases:
Read the aliases file in so that new command is available for use:
```
. ~/.bashrc
```

### Edit Config
Edit the config file `~/nmeta2dpae/nmeta2dpae/config/config.yaml` and update values as appropriate. You should check:
* URL for nmeta2 under key `nmeta_controller_address`
* Which interfaces should sniff under key `sniff_if_names`
* MongoDB settings under keys `mongo_addr` and `mongo_port`

## Create Custom Classifiers
Custom classifiers can be installed into the `~/nmeta2dpae/nmeta2dpae/classifiers` directory.
They operate per packet and are passed a flow class object that has variables and methods that are in the context of the current packet and the flow that it belongs to. Check out flow.py for more information.
Custom classifiers are called by declaring them in main_policy.yaml in nmeta2 on the controller.

## Test
```
nm2t
```

## Run
```
nm2
```<|MERGE_RESOLUTION|>--- conflicted
+++ resolved
@@ -20,16 +20,9 @@
 sudo apt-get install python-yaml
 ```
 
-<<<<<<< HEAD
-### Install coloredlogs
-Install coloredlogs to improve readability of terminal logs by colour-coding:
-```
-sudo pip install coloredlogs
-=======
 Install pytest
 ```
 sudo apt-get install python-pytest
->>>>>>> 7284a5ef
 ```
 
 ### Install dpkt Python Packet Library
